--- conflicted
+++ resolved
@@ -3,7 +3,6 @@
 import { HelmetProvider } from "react-helmet-async"
 const { join } = require(`path`)
 
-<<<<<<< HEAD
 // Avoid the "graphql() call has not been compiled away" error caused by head/index.js
 // not being run through the query-compiler system
 jest.mock(`gatsby`, () => {
@@ -28,8 +27,6 @@
 // "query was left in the compiled code" error from gatsby-browser-entry.js graphql.
 // Importing from the built commonjs folder works, as the graphql() call is compiled away.
 import ssrDevelopStaticEntry from "../ssr-develop-static-entry"
-=======
->>>>>>> c865d19e
 import developStaticEntry from "../develop-static-entry"
 
 jest.mock(`fs`, () => {
@@ -183,14 +180,14 @@
   }
 }
 
-<<<<<<< HEAD
 const reactHelmetAsyncPlugin = {
   plugin: {
     wrapRootElement: ({ element }) => (
       <HelmetProvider context={{}}>{element}</HelmetProvider>
     ),
   },
-=======
+}
+
 const SSR_DEV_MOCK_FILE_INFO = {
   [`${process.cwd()}/public/webpack.stats.json`]: `{}`,
   [join(
@@ -205,7 +202,6 @@
   [join(process.cwd(), `/public/page-data/app-data.json`)]: JSON.stringify({
     webpackCompilationHash: `1234567890abcdef1234`,
   }),
->>>>>>> c865d19e
 }
 
 describe(`develop-static-entry`, () => {
