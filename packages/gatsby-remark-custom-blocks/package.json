{
  "name": "gatsby-remark-custom-blocks",
  "description": "Gatsby remark plugin for adding custom blocks in markdown",
<<<<<<< HEAD
  "version": "1.0.4-0",
  "author": "Mohammad Asad Mohammad <m91.alahmadi@gmail.com>",
  "bugs": {
    "url": "https://github.com/gatsbyjs/gatsby/issues"
  },
  "dependencies": {
    "@babel/runtime": "^7.0.0-beta.38",
    "remark-custom-blocks": "^1.0.6"
  },
  "devDependencies": {
    "@babel/cli": "^7.0.0-beta.38",
    "@babel/core": "^7.0.0-beta.38",
    "cross-env": "^5.0.5",
    "rimraf": "^2.6.2",
    "unist-util-find": "^1.0.1"
  },
=======
  "version": "1.0.4",
  "author": "Mohammad Asad Mohammad <m91.alahmadi@gmail.com>",
  "bugs": {
    "url": "https://github.com/gatsbyjs/gatsby/issues"
  },
  "dependencies": {
    "babel-runtime": "^6.26.0",
    "remark-custom-blocks": "^1.0.6"
  },
  "devDependencies": {
    "babel-cli": "^6.26.0",
    "cross-env": "^5.0.5",
    "rimraf": "^2.6.2",
    "unist-util-find": "^1.0.1"
  },
>>>>>>> 0649a0e8
  "files": [
    "index.js",
    "README.md"
  ],
  "homepage": "https://github.com/gatsbyjs/gatsby/tree/master/packages/gatsby-remark-custom-blocks#readme",
  "keywords": [
    "gatsby",
    "gatsby-plugin",
    "markdown",
    "remark"
  ],
  "license": "MIT",
  "main": "index.js",
<<<<<<< HEAD
  "repository": {
    "type": "git",
    "url": "https://github.com/gatsbyjs/gatsby.git"
  },
=======
  "private": false,
  "repository": "https://github.com/gatsbyjs/gatsby/tree/master/packages/gatsby-remark-custom-blocks",
>>>>>>> 0649a0e8
  "scripts": {
    "build": "babel --out-dir . --ignore __tests__ src",
    "prepublish": "cross-env NODE_ENV=production npm run build",
    "watch": "babel -w src --out-dir . --ignore __tests__"
  }
}<|MERGE_RESOLUTION|>--- conflicted
+++ resolved
@@ -1,7 +1,6 @@
 {
   "name": "gatsby-remark-custom-blocks",
   "description": "Gatsby remark plugin for adding custom blocks in markdown",
-<<<<<<< HEAD
   "version": "1.0.4-0",
   "author": "Mohammad Asad Mohammad <m91.alahmadi@gmail.com>",
   "bugs": {
@@ -18,23 +17,6 @@
     "rimraf": "^2.6.2",
     "unist-util-find": "^1.0.1"
   },
-=======
-  "version": "1.0.4",
-  "author": "Mohammad Asad Mohammad <m91.alahmadi@gmail.com>",
-  "bugs": {
-    "url": "https://github.com/gatsbyjs/gatsby/issues"
-  },
-  "dependencies": {
-    "babel-runtime": "^6.26.0",
-    "remark-custom-blocks": "^1.0.6"
-  },
-  "devDependencies": {
-    "babel-cli": "^6.26.0",
-    "cross-env": "^5.0.5",
-    "rimraf": "^2.6.2",
-    "unist-util-find": "^1.0.1"
-  },
->>>>>>> 0649a0e8
   "files": [
     "index.js",
     "README.md"
@@ -48,15 +30,8 @@
   ],
   "license": "MIT",
   "main": "index.js",
-<<<<<<< HEAD
-  "repository": {
-    "type": "git",
-    "url": "https://github.com/gatsbyjs/gatsby.git"
-  },
-=======
   "private": false,
   "repository": "https://github.com/gatsbyjs/gatsby/tree/master/packages/gatsby-remark-custom-blocks",
->>>>>>> 0649a0e8
   "scripts": {
     "build": "babel --out-dir . --ignore __tests__ src",
     "prepublish": "cross-env NODE_ENV=production npm run build",
