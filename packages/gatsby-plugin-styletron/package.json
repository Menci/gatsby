{
  "name": "gatsby-plugin-styletron",
  "description": "Stub description for gatsby-plugin-styletron",
<<<<<<< HEAD
  "version": "1.0.13-0",
=======
  "version": "1.0.14",
>>>>>>> 0649a0e8
  "author": "Nadiia Dmytrenko &lt;nadiia.dmytrenko@gmail.com&gt;",
  "bugs": {
    "url": "https://github.com/gatsbyjs/gatsby/issues"
  },
  "dependencies": {
    "@babel/runtime": "^7.0.0-beta.38",
    "styletron-client": "^3.0.0-rc.1",
    "styletron-react": "^3.0.0-rc.2",
    "styletron-server": "^3.0.0-rc.1"
  },
  "devDependencies": {
<<<<<<< HEAD
    "@babel/cli": "^7.0.0-beta.38",
    "@babel/core": "^7.0.0-beta.38",
=======
    "babel-cli": "^6.26.0",
>>>>>>> 0649a0e8
    "cross-env": "^5.0.5"
  },
  "homepage": "https://github.com/gatsbyjs/gatsby/tree/master/packages/gatsby-plugin-styletron#readme",
  "keywords": [
    "gatsby"
  ],
  "license": "MIT",
  "main": "index.js",
  "peerDependencies": {
    "gatsby": "^1.0.0"
  },
<<<<<<< HEAD
  "repository": {
    "type": "git",
    "url": "https://github.com/gatsbyjs/gatsby.git"
  },
=======
  "repository": "https://github.com/gatsbyjs/gatsby/tree/master/packages/gatsby-plugin-styletron",
>>>>>>> 0649a0e8
  "scripts": {
    "build": "babel src --out-dir . --ignore __tests__",
    "prepublish": "cross-env NODE_ENV=production npm run build",
    "watch": "babel -w src --out-dir . --ignore __tests__"
  }
}<|MERGE_RESOLUTION|>--- conflicted
+++ resolved
@@ -1,11 +1,7 @@
 {
   "name": "gatsby-plugin-styletron",
   "description": "Stub description for gatsby-plugin-styletron",
-<<<<<<< HEAD
   "version": "1.0.13-0",
-=======
-  "version": "1.0.14",
->>>>>>> 0649a0e8
   "author": "Nadiia Dmytrenko &lt;nadiia.dmytrenko@gmail.com&gt;",
   "bugs": {
     "url": "https://github.com/gatsbyjs/gatsby/issues"
@@ -17,12 +13,8 @@
     "styletron-server": "^3.0.0-rc.1"
   },
   "devDependencies": {
-<<<<<<< HEAD
     "@babel/cli": "^7.0.0-beta.38",
     "@babel/core": "^7.0.0-beta.38",
-=======
-    "babel-cli": "^6.26.0",
->>>>>>> 0649a0e8
     "cross-env": "^5.0.5"
   },
   "homepage": "https://github.com/gatsbyjs/gatsby/tree/master/packages/gatsby-plugin-styletron#readme",
@@ -34,14 +26,7 @@
   "peerDependencies": {
     "gatsby": "^1.0.0"
   },
-<<<<<<< HEAD
-  "repository": {
-    "type": "git",
-    "url": "https://github.com/gatsbyjs/gatsby.git"
-  },
-=======
   "repository": "https://github.com/gatsbyjs/gatsby/tree/master/packages/gatsby-plugin-styletron",
->>>>>>> 0649a0e8
   "scripts": {
     "build": "babel src --out-dir . --ignore __tests__",
     "prepublish": "cross-env NODE_ENV=production npm run build",
